--- conflicted
+++ resolved
@@ -4,18 +4,11 @@
 import { escapeHtmlAttribute } from './utils';
 import { getThemeBaseName, getThemeMode, toggleThemeMode } from './themes';
 
-<<<<<<< HEAD
-// Mobile breakpoint constant
-const MOBILE_BREAKPOINT = 768;
-
-=======
 // Mobile breakpoint constant (768px)
 const MOBILE_BREAKPOINT = 768;
 
 // Swipe-to-close threshold constant
 const SWIPE_TO_CLOSE_THRESHOLD = 100;
-
->>>>>>> b0a9c6ab
 export interface ThemeSwitcherOptions {
   position?: 'header' | 'footer' | 'sidebar' | 'floating';
   showPreview?: boolean;
@@ -84,11 +77,7 @@
               ${
                 this.shouldShowCustomThemeButton()
                   ? `
-<<<<<<< HEAD
                 <button class="mdv-theme-custom-btn" aria-label="Create custom theme">
-=======
-                <button class="mdv-theme-custom-btn" aria-label="Create custom theme" title="Create custom theme">
->>>>>>> b0a9c6ab
                   <svg width="16" height="16" viewBox="0 0 16 16" fill="currentColor" aria-hidden="true">
                     <path d="M8 2a.5.5 0 0 1 .5.5v5h5a.5.5 0 0 1 0 1h-5v5a.5.5 0 0 1-1 0v-5h-5a.5.5 0 0 1 0-1h5v-5A.5.5 0 0 1 8 2z"/>
                   </svg>
@@ -393,25 +382,21 @@
     this.updateDropdownState();
 
     if (this.isOpen) {
-<<<<<<< HEAD
       // Focus first menu item when opening
       this.focusFirstMenuItem();
       // Trap focus within dropdown
       this.setupFocusTrap();
+      // Show mobile backdrop
+      if (this.isMobile()) {
+        this.showMobileBackdrop();
+      }
     } else {
       // Remove focus trap when closing
       this.removeFocusTrap();
-=======
-      // Show mobile backdrop
-      if (this.isMobile()) {
-        this.showMobileBackdrop();
-      }
-    } else {
       // Hide mobile backdrop
       if (this.isMobile()) {
         this.hideMobileBackdrop();
       }
->>>>>>> b0a9c6ab
     }
   }
 
