import { Theme } from './types';
import { ThemeManager, ThemePreset } from './theme-manager';
import { ThemeBuilder } from './theme-builder';
import { escapeHtmlAttribute } from './utils';
import { getThemeBaseName, getThemeMode, toggleThemeMode } from './themes';

<<<<<<< HEAD
// Mobile breakpoint constant
=======
// Mobile breakpoint constant (768px)
>>>>>>> b02d88e2
const MOBILE_BREAKPOINT = 768;

// Swipe-to-close threshold constant
const SWIPE_TO_CLOSE_THRESHOLD = 100;

export interface ThemeSwitcherOptions {
  position?: 'header' | 'footer' | 'sidebar' | 'floating';
  showPreview?: boolean;
  showDescription?: boolean;
  allowCustomThemes?: boolean;
  showDarkModeToggle?: boolean;
  darkModeTogglePosition?: 'inline' | 'separate';
  onThemeChange?: (theme: Theme) => void;
  onModeChange?: (mode: 'light' | 'dark') => void;
  customThemeAccess?: 'everyone' | 'none' | ((user?: any) => boolean);
}

export class ThemeSwitcher {
  private themeManager: ThemeManager;
  private options: ThemeSwitcherOptions;
  private container: HTMLElement | null = null;
  private isOpen: boolean = false;
  private themeBuilder: ThemeBuilder | null = null;

  constructor(themeManager: ThemeManager, options: ThemeSwitcherOptions = {}) {
    this.themeManager = themeManager;
    this.options = {
      position: 'header',
      showPreview: true,
      showDescription: true,
      allowCustomThemes: true,
      showDarkModeToggle: true,
      darkModeTogglePosition: 'inline',
      customThemeAccess: 'everyone',
      ...options,
    };
  }

  public render(): string {
    const currentTheme = this.themeManager.getCurrentTheme();
    const themes = this.themeManager.getAvailableThemes();
    const currentBaseName = getThemeBaseName(currentTheme.name);
    const currentMode = getThemeMode(currentTheme.name);

    // Group themes by base name for cleaner display
    const themeGroups = this.groupThemesByBaseName(themes);

    return `
      <div class="mdv-theme-switcher ${this.options.position === 'floating' ? 'mdv-theme-switcher-floating' : ''}">
        ${this.options.showDarkModeToggle && this.options.darkModeTogglePosition === 'separate' ? this.renderDarkModeToggle(currentMode) : ''}
        <button class="mdv-theme-trigger" aria-label="Change theme" title="Change theme">
          ${this.getThemeIcon(currentBaseName, currentMode)}
          <span class="mdv-theme-name">${currentBaseName}</span>
        </button>
        <div class="mdv-theme-dropdown ${this.isOpen ? 'open' : ''}" aria-hidden="${!this.isOpen}">
          <div class="mdv-theme-dropdown-header">
            <h3>Choose Theme</h3>
            <div class="mdv-theme-header-actions">
              ${this.options.showDarkModeToggle && this.options.darkModeTogglePosition === 'inline' ? this.renderDarkModeToggle(currentMode) : ''}
              ${
                this.shouldShowCustomThemeButton()
                  ? `
                <button class="mdv-theme-custom-btn" aria-label="Create custom theme" title="Create custom theme">
                  <svg width="16" height="16" viewBox="0 0 16 16" fill="currentColor" aria-hidden="true">
                    <path d="M8 2a.5.5 0 0 1 .5.5v5h5a.5.5 0 0 1 0 1h-5v5a.5.5 0 0 1-1 0v-5h-5a.5.5 0 0 1 0-1h5v-5A.5.5 0 0 1 8 2z"/>
                  </svg>
                </button>
              `
                  : ''
              }
            </div>
          </div>
          <div class="mdv-theme-list">
            ${Object.entries(themeGroups)
              .map(([baseName, themeVariants]) =>
                this.renderThemeGroup(baseName, themeVariants, currentBaseName === baseName)
              )
              .join('')}
          </div>
        </div>
      </div>
    `;
  }

  private shouldShowCustomThemeButton(): boolean {
    if (!this.options.allowCustomThemes) return false;

    const access = this.options.customThemeAccess;
    if (access === 'none') return false;
    if (access === 'everyone') return true;
    if (typeof access === 'function') {
      // Pass user context if available (could be extended with actual user data)
      return access();
    }
    return true;
  }

  private renderDarkModeToggle(currentMode: 'light' | 'dark'): string {
    return `
      <button 
        class="mdv-dark-mode-toggle ${currentMode}" 
        aria-label="Toggle ${currentMode === 'light' ? 'dark' : 'light'} mode"
        title="Switch to ${currentMode === 'light' ? 'dark' : 'light'} mode"
      >
        <div class="mdv-dark-mode-toggle-track">
          <div class="mdv-dark-mode-toggle-thumb">
            <span class="mdv-dark-mode-icon light-icon">☀️</span>
            <span class="mdv-dark-mode-icon dark-icon">🌙</span>
          </div>
        </div>
      </button>
    `;
  }

  private groupThemesByBaseName(themes: ThemePreset[]): Record<string, ThemePreset[]> {
    const groups: Record<string, ThemePreset[]> = {};

    themes.forEach(theme => {
      const baseName = getThemeBaseName(theme.name);
      if (!groups[baseName]) {
        groups[baseName] = [];
      }
      groups[baseName].push(theme);
    });

    return groups;
  }

  private renderThemeGroup(baseName: string, variants: ThemePreset[], isActive: boolean): string {
    // Only show the light variant in the list, but mark as active if either variant is active
    const lightVariant = variants.find(v => getThemeMode(v.name) === 'light') || variants[0];

    return this.renderThemeOption(lightVariant, isActive);
  }

  private renderThemeOption(theme: ThemePreset, isActive: boolean): string {
    const baseName = getThemeBaseName(theme.name);
    return `
      <button 
        class="mdv-theme-option ${isActive ? 'active' : ''}" 
        data-theme="${baseName}"
        aria-label="Switch to ${baseName} theme"
        aria-current="${isActive ? 'true' : 'false'}"
      >
        <div class="mdv-theme-option-content">
          <div class="mdv-theme-option-info">
            <span class="mdv-theme-option-name">${escapeHtmlAttribute(baseName)}</span>
            ${
              this.options.showDescription && theme.description
                ? `
              <span class="mdv-theme-option-description">${escapeHtmlAttribute(theme.description)}</span>
            `
                : ''
            }
          </div>
          ${this.options.showPreview ? this.renderThemePreview(theme) : ''}
        </div>
      </button>
    `;
  }

  private renderThemePreview(theme: ThemePreset): string {
    return `
      <div class="mdv-theme-preview" aria-hidden="true">
        <div class="mdv-theme-preview-colors">
          <div 
            class="mdv-theme-preview-color" 
            style="background-color: ${theme.colors.background}"
            title="Background"
          ></div>
          <div 
            class="mdv-theme-preview-color" 
            style="background-color: ${theme.colors.primary}"
            title="Primary"
          ></div>
          <div 
            class="mdv-theme-preview-color" 
            style="background-color: ${theme.colors.secondary}"
            title="Secondary"
          ></div>
          <div 
            class="mdv-theme-preview-color" 
            style="background-color: ${theme.colors.surface}"
            title="Surface"
          ></div>
        </div>
      </div>
    `;
  }

  private getThemeIcon(baseName: string, mode?: 'light' | 'dark'): string {
    const baseIcons: Record<string, string> = {
      default: '🎨',
      github: '🐙',
      material: '🎨',
    };

    const modeIcons: Record<string, string> = {
      light: '☀️',
      dark: '🌙',
    };

    if (mode && this.options.showDarkModeToggle) {
      return modeIcons[mode];
    }

    return baseIcons[baseName] || '🎨';
  }

  public attachTo(container: HTMLElement): void {
    this.container = container;
    this.setupEventListeners();
  }

  private setupEventListeners(): void {
    if (!this.container) return;

    // Toggle dropdown
    const trigger = this.container.querySelector('.mdv-theme-trigger');
    trigger?.addEventListener('click', e => {
      e.stopPropagation();
      this.toggleDropdown();
    });

    // Theme selection
    this.container.addEventListener('click', e => {
      const target = e.target as HTMLElement;
      const themeOption = target.closest('.mdv-theme-option') as HTMLElement;

      if (themeOption && themeOption.dataset.theme) {
        this.selectTheme(themeOption.dataset.theme);
        return;
      }

      // Dark mode toggle
      const darkModeToggle = target.closest('.mdv-dark-mode-toggle') as HTMLElement;
      if (darkModeToggle) {
        e.stopPropagation();
        this.toggleDarkMode();
        return;
      }
    });

    // Custom theme button
    const customBtn = this.container.querySelector('.mdv-theme-custom-btn');
    customBtn?.addEventListener('click', e => {
      e.stopPropagation();
      this.openCustomThemeBuilder();
    });

    // Close dropdown when clicking outside
    document.addEventListener('click', e => {
      if (!this.container?.contains(e.target as Node)) {
        this.closeDropdown();
      }
    });

    // Keyboard navigation
    this.container.addEventListener('keydown', e => {
      this.handleKeyboardNavigation(e as KeyboardEvent);
    });

    // Mobile-specific enhancements
    if (this.isMobile()) {
      this.setupMobileInteractions();
    }
  }

  private setupMobileInteractions(): void {
    // Add backdrop for mobile
    this.createMobileBackdrop();

    // Handle swipe down to close on mobile
    this.setupSwipeToClose();
<<<<<<< HEAD

    // Enhance touch interactions
    this.enhanceTouchFeedback();
=======
>>>>>>> b02d88e2
  }

  private createMobileBackdrop(): HTMLElement {
    let backdrop = document.querySelector('.mdv-theme-backdrop') as HTMLElement;
    if (!backdrop) {
      backdrop = document.createElement('div');
      backdrop.className = 'mdv-theme-backdrop';
      document.body.appendChild(backdrop);
    }

    backdrop.addEventListener('click', () => {
      this.closeDropdown();
    });

    return backdrop;
  }

  private setupSwipeToClose(): void {
    const dropdown = this.container?.querySelector('.mdv-theme-dropdown') as HTMLElement;
    if (!dropdown) return;

    let startY = 0;
    let currentY = 0;
    let isDragging = false;

    const handleTouchStart = (e: TouchEvent) => {
      if (e.touches.length === 1) {
        startY = e.touches[0].clientY;
        currentY = startY;
        isDragging = true;
        dropdown.style.transition = 'none';
      }
    };

    const handleTouchMove = (e: TouchEvent) => {
      if (!isDragging || e.touches.length !== 1) return;

      currentY = e.touches[0].clientY;
      const deltaY = currentY - startY;

      // Only allow downward swipes
      if (deltaY > 0) {
        dropdown.style.transform = `translateY(${deltaY}px)`;
      }
    };

    const handleTouchEnd = () => {
      if (!isDragging) return;

      isDragging = false;
      dropdown.style.transition = '';

      const deltaY = currentY - startY;

      // If swiped down more than threshold or 30% of dropdown height, close it
      if (deltaY > SWIPE_TO_CLOSE_THRESHOLD || deltaY > dropdown.offsetHeight * 0.3) {
        this.closeDropdown();
      } else {
        dropdown.style.transform = '';
      }
    };

    dropdown.addEventListener('touchstart', handleTouchStart, { passive: true });
    dropdown.addEventListener('touchmove', handleTouchMove, { passive: true });
    dropdown.addEventListener('touchend', handleTouchEnd, { passive: true });
    dropdown.addEventListener('touchcancel', handleTouchEnd, { passive: true });
<<<<<<< HEAD
  }

  private enhanceTouchFeedback(): void {
    const options = this.container?.querySelectorAll('.mdv-theme-option');
    if (!options) return;

    options.forEach(option => {
      // Add ripple effect on touch
      option.addEventListener(
        'touchstart',
        (e: Event) => {
          const touch = (e as TouchEvent).touches[0];
          const rect = (option as HTMLElement).getBoundingClientRect();
          const x = touch.clientX - rect.left;
          const y = touch.clientY - rect.top;

          const ripple = document.createElement('span');
          ripple.className = 'mdv-theme-ripple';
          ripple.style.left = `${x}px`;
          ripple.style.top = `${y}px`;

          option.appendChild(ripple);

          setTimeout(() => ripple.remove(), 600);
        },
        { passive: true }
      );
    });
=======
>>>>>>> b02d88e2
  }

  private toggleDarkMode(): void {
    const currentTheme = this.themeManager.getCurrentTheme();
    const newThemeName = toggleThemeMode(currentTheme.name);
    const newTheme = this.themeManager.setTheme(newThemeName);

    if (newTheme) {
      const newMode = getThemeMode(newTheme.name);
      this.updateUI();

      if (this.options.onModeChange) {
        this.options.onModeChange(newMode);
      }

      if (this.options.onThemeChange) {
        this.options.onThemeChange(newTheme);
      }
    }
  }

  private toggleDropdown(): void {
    this.isOpen = !this.isOpen;
    this.updateDropdownState();

    if (this.isOpen) {
      // Show mobile backdrop
      if (this.isMobile()) {
        this.showMobileBackdrop();
      }
    } else {
      // Hide mobile backdrop
      if (this.isMobile()) {
        this.hideMobileBackdrop();
      }
    }
  }

  private closeDropdown(): void {
    this.isOpen = false;
    this.updateDropdownState();

    // Hide mobile backdrop
    if (this.isMobile()) {
      this.hideMobileBackdrop();
    }

    // Return focus to trigger button to avoid aria-hidden issues
    const trigger = this.container?.querySelector('.mdv-theme-trigger') as HTMLElement;
    trigger?.focus();
  }

  private updateDropdownState(): void {
    const dropdown = this.container?.querySelector('.mdv-theme-dropdown');
    if (dropdown) {
      dropdown.classList.toggle('open', this.isOpen);
      dropdown.setAttribute('aria-hidden', (!this.isOpen).toString());
    }
  }

  private selectTheme(baseName: string): void {
    const currentTheme = this.themeManager.getCurrentTheme();
    const currentMode = getThemeMode(currentTheme.name);
    const newThemeName = `${baseName}-${currentMode}`;

    const theme = this.themeManager.setTheme(newThemeName);
    if (theme) {
      this.updateUI();
      this.closeDropdown();

      if (this.options.onThemeChange) {
        this.options.onThemeChange(theme);
      }
    }
  }

  private updateUI(): void {
    if (!this.container) return;

    const currentTheme = this.themeManager.getCurrentTheme();
    const currentBaseName = getThemeBaseName(currentTheme.name);
    const currentMode = getThemeMode(currentTheme.name);

    // Update trigger
    const trigger = this.container.querySelector('.mdv-theme-trigger');
    if (trigger) {
      // Update icon and theme name without destroying the dropdown arrow
      const iconAndName = trigger.querySelector('.mdv-theme-name');
      if (iconAndName) {
        // Update existing elements
        const icon = this.getThemeIcon(currentBaseName, currentMode);
        const firstNode = trigger.firstChild;
        if (firstNode && firstNode.nodeType === Node.TEXT_NODE) {
          firstNode.textContent = icon;
        } else {
          trigger.insertBefore(document.createTextNode(icon), trigger.firstChild);
        }
        iconAndName.textContent = currentBaseName;
      } else {
        // Fallback: preserve dropdown arrow if it exists
        const dropdownArrow = trigger.querySelector('.mdv-dropdown-arrow');
        trigger.innerHTML = `
          ${this.getThemeIcon(currentBaseName, currentMode)}
          <span class="mdv-theme-name">${currentBaseName}</span>
          ${dropdownArrow ? dropdownArrow.outerHTML : '<span class="mdv-dropdown-arrow" aria-hidden="true">▼</span>'}
        `;
      }
    }

    // Update dark mode toggle
    const darkModeToggle = this.container.querySelector('.mdv-dark-mode-toggle');
    if (darkModeToggle) {
      darkModeToggle.className = `mdv-dark-mode-toggle ${currentMode}`;
      darkModeToggle.setAttribute(
        'aria-label',
        `Toggle ${currentMode === 'light' ? 'dark' : 'light'} mode`
      );
      darkModeToggle.setAttribute(
        'title',
        `Switch to ${currentMode === 'light' ? 'dark' : 'light'} mode`
      );
    }

    // Update active state
    this.container.querySelectorAll('.mdv-theme-option').forEach(option => {
      const isActive = option.getAttribute('data-theme') === currentBaseName;
      option.classList.toggle('active', isActive);
      option.setAttribute('aria-current', isActive.toString());
    });

    // Update dark mode toggle position if separate (more efficient approach)
    if (this.options.showDarkModeToggle && this.options.darkModeTogglePosition === 'separate') {
      this.updateSeparateDarkModeToggle(currentMode);
    }
  }

  private updateSeparateDarkModeToggle(currentMode: 'light' | 'dark'): void {
    // Find the separate dark mode toggle container
    const separateToggle = this.container?.parentElement?.querySelector(
      '.mdv-theme-switcher .mdv-dark-mode-toggle'
    );
    if (separateToggle) {
      // Update the toggle state without re-rendering the entire component
      separateToggle.className = `mdv-dark-mode-toggle ${currentMode}`;
      separateToggle.setAttribute(
        'aria-label',
        `Toggle ${currentMode === 'light' ? 'dark' : 'light'} mode`
      );
      separateToggle.setAttribute(
        'title',
        `Switch to ${currentMode === 'light' ? 'dark' : 'light'} mode`
      );
    }
  }

  private handleKeyboardNavigation(e: KeyboardEvent): void {
    if (!this.isOpen) return;

    const options = Array.from(
      this.container?.querySelectorAll('.mdv-theme-option') || []
    ) as HTMLElement[];

    const currentIndex = options.findIndex(opt => opt.classList.contains('active'));
    let newIndex = currentIndex;

    switch (e.key) {
      case 'ArrowDown':
        e.preventDefault();
        newIndex = (currentIndex + 1) % options.length;
        break;
      case 'ArrowUp':
        e.preventDefault();
        newIndex = currentIndex === 0 ? options.length - 1 : currentIndex - 1;
        break;
      case 'Enter':
      case ' ': {
        e.preventDefault();
        const focusedOption = document.activeElement as HTMLElement;
        if (focusedOption?.dataset.theme) {
          this.selectTheme(focusedOption.dataset.theme);
        }
        return;
      }
      case 'Escape':
        e.preventDefault();
        this.closeDropdown();
        return;
    }

    if (newIndex !== currentIndex) {
      options[newIndex]?.focus();
    }
  }

  private openCustomThemeBuilder(): void {
    if (!this.themeBuilder) {
      this.themeBuilder = new ThemeBuilder(this.themeManager, {
        onThemeCreate: theme => {
          this.selectTheme(theme.name);
        },
        onClose: () => {
          this.themeBuilder = null;
        },
      });

      // Create container for theme builder
      const builderContainer = document.createElement('div');
      builderContainer.className = 'mdv-theme-builder-container';
      builderContainer.innerHTML = this.themeBuilder.render();
      document.body.appendChild(builderContainer);

      // Inject theme builder styles
      const styleId = 'mdv-theme-builder-styles';
      if (!document.getElementById(styleId)) {
        const styleElement = document.createElement('style');
        styleElement.id = styleId;
        styleElement.textContent = this.themeBuilder.getStyles();
        document.head.appendChild(styleElement);
      }

      this.themeBuilder.attachTo(builderContainer);
    }

    this.themeBuilder.open();
    this.closeDropdown();
  }

  private isMobile(): boolean {
    return typeof window !== 'undefined' && window.innerWidth < MOBILE_BREAKPOINT;
  }

  private showMobileBackdrop(): void {
    const backdrop = document.querySelector('.mdv-theme-backdrop');
    if (backdrop) {
      backdrop.classList.add('show');
      document.body.style.overflow = 'hidden';
    }
  }

  private hideMobileBackdrop(): void {
    const backdrop = document.querySelector('.mdv-theme-backdrop');
    if (backdrop) {
      backdrop.classList.remove('show');
      document.body.style.overflow = '';
    }
  }

<<<<<<< HEAD
=======
  public destroy(): void {
    // Close any open dropdowns
    this.closeDropdown();

    // Clean up theme builder if it exists
    if (this.themeBuilder) {
      this.themeBuilder = null;
    }

    // Remove mobile backdrop if it exists
    this.hideMobileBackdrop();
    const backdrop = document.querySelector('.mdv-theme-backdrop');
    if (backdrop) {
      backdrop.remove();
    }

    // Clear container reference
    this.container = null;
    this.isOpen = false;
  }

>>>>>>> b02d88e2
  public getStyles(): string {
    return `
      .mdv-theme-switcher {
        position: relative;
      }
      
      .mdv-theme-switcher-floating {
        position: fixed;
        bottom: 20px;
        right: 20px;
        z-index: var(--mdv-z-fixed, 1030);
      }
      
      .mdv-theme-trigger {
        display: flex;
        align-items: center;
        gap: 8px;
        padding: 8px 12px;
        background: var(--mdv-color-surface);
        border: 1px solid var(--mdv-color-border);
        border-radius: var(--mdv-border-radius);
        color: var(--mdv-color-text);
        cursor: pointer;
        font-size: 0.875rem;
        transition: all 0.2s ease;
      }
      
      .mdv-theme-trigger:hover {
        background: var(--mdv-color-background);
        box-shadow: 0 2px 4px rgba(var(--mdv-color-text-rgb, 0, 0, 0), 0.1);
      }
      
      .mdv-theme-trigger:focus {
        outline: 2px solid var(--mdv-color-primary);
        outline-offset: 2px;
        background: var(--mdv-color-background);
      }
      
      .mdv-theme-trigger:focus:not(:focus-visible) {
        outline: none;
      }
      
      .mdv-theme-name {
        text-transform: capitalize;
        color: var(--mdv-color-text);
      }
      
      .mdv-theme-dropdown {
        position: absolute;
        top: 100%;
        right: 0;
        margin-top: 8px;
        background: var(--mdv-color-surface);
        border: 1px solid var(--mdv-color-border);
        border-radius: var(--mdv-border-radius);
        box-shadow: 0 4px 12px rgba(0, 0, 0, 0.15);
        min-width: 280px;
        max-height: 400px;
        overflow: hidden;
        opacity: 0;
        visibility: hidden;
        transform: translateY(-10px);
        transition: all 0.2s ease;
        z-index: var(--mdv-z-popover, 1060);
      }
      
      .mdv-theme-dropdown.open {
        opacity: 1;
        visibility: visible;
        transform: translateY(0);
      }
      
      .mdv-theme-dropdown-header {
        display: flex;
        justify-content: space-between;
        align-items: center;
        padding: 12px 16px;
        border-bottom: 1px solid var(--mdv-color-border);
      }
      
      .mdv-theme-dropdown-header h3 {
        margin: 0;
        font-size: 0.875rem;
        font-weight: 600;
        color: var(--mdv-color-text);
      }
      
      .mdv-theme-custom-btn {
        display: flex;
        align-items: center;
        justify-content: center;
        width: 24px;
        height: 24px;
        padding: 0;
        background: transparent;
        border: none;
        border-radius: 4px;
        color: var(--mdv-color-text);
        cursor: pointer;
        transition: all 0.2s ease;
      }
      
      .mdv-theme-custom-btn:hover {
        background: var(--mdv-color-background);
        color: var(--mdv-color-primary);
      }
      
      .mdv-theme-custom-btn:focus {
        outline: 2px solid var(--mdv-color-primary);
        outline-offset: 2px;
        background: var(--mdv-color-background);
        color: var(--mdv-color-primary);
      }
      
      .mdv-theme-custom-btn:focus:not(:focus-visible) {
        outline: none;
      }
      
      .mdv-theme-list {
        max-height: 320px;
        overflow-y: auto;
        padding: 8px;
      }
      
      .mdv-theme-option {
        display: flex;
        align-items: center;
        justify-content: space-between;
        width: 100%;
        padding: 12px;
        margin-bottom: 4px;
        background: transparent;
        border: 1px solid transparent;
        border-radius: calc(var(--mdv-border-radius) * 0.75);
        color: var(--mdv-color-text);
        cursor: pointer;
        text-align: left;
        transition: all 0.2s ease;
      }
      
      .mdv-theme-option:hover {
        background: var(--mdv-color-background);
        border-color: var(--mdv-color-border);
      }
      
      .mdv-theme-option:focus {
        outline: 2px solid var(--mdv-color-primary);
        outline-offset: 2px;
        background: var(--mdv-color-background);
        border-color: var(--mdv-color-primary);
      }
      
      .mdv-theme-option:focus:not(:focus-visible) {
        outline: none;
      }
      
      .mdv-theme-option.active:focus {
        outline: 2px solid rgba(255, 255, 255, 0.8);
        outline-offset: 2px;
        background: var(--mdv-color-primary);
        border-color: var(--mdv-color-primary);
      }
      
      .mdv-theme-option.active {
        background: var(--mdv-color-primary);
        color: white;
        border-color: var(--mdv-color-primary);
      }
      
      .mdv-theme-option-content {
        display: flex;
        align-items: center;
        gap: 12px;
        flex: 1;
      }
      
      .mdv-theme-option-info {
        display: flex;
        flex-direction: column;
        gap: 2px;
        flex: 1;
      }
      
      .mdv-theme-option-name {
        font-weight: 500;
        text-transform: capitalize;
      }
      
      .mdv-theme-option-description {
        font-size: 0.75rem;
        opacity: 0.8;
      }
      
      .mdv-theme-option.active .mdv-theme-option-description {
        opacity: 0.9;
      }
      
      .mdv-theme-preview {
        display: flex;
        gap: 2px;
      }
      
      .mdv-theme-preview-color {
        width: 16px;
        height: 16px;
        border-radius: 4px;
        border: 1px solid rgba(0, 0, 0, 0.1);
      }
      
      /* Dark mode toggle styles */
      .mdv-theme-header-actions {
        display: flex;
        align-items: center;
        gap: 8px;
      }
      
      .mdv-dark-mode-toggle {
        position: relative;
        width: 44px;
        height: 24px;
        padding: 0;
        background: transparent;
        border: none;
        cursor: pointer;
        border-radius: 12px;
        transition: all 0.3s ease;
      }
      
      .mdv-dark-mode-toggle-track {
        width: 100%;
        height: 100%;
        background: var(--mdv-color-border);
        border-radius: 12px;
        position: relative;
        transition: background-color 0.3s ease;
      }
      
      .mdv-dark-mode-toggle.dark .mdv-dark-mode-toggle-track {
        background: var(--mdv-color-primary);
      }
      
      .mdv-dark-mode-toggle-thumb {
        position: absolute;
        top: 2px;
        left: 2px;
        width: 20px;
        height: 20px;
        background: var(--mdv-color-surface);
        border-radius: 50%;
        box-shadow: 0 2px 4px rgba(0, 0, 0, 0.2);
        transition: transform 0.3s ease;
        display: flex;
        align-items: center;
        justify-content: center;
        font-size: 10px;
      }
      
      .mdv-dark-mode-toggle.dark .mdv-dark-mode-toggle-thumb {
        transform: translateX(20px);
      }
      
      .mdv-dark-mode-icon {
        position: absolute;
        transition: opacity 0.3s ease;
      }
      
      .mdv-dark-mode-toggle.light .light-icon {
        opacity: 1;
      }
      
      .mdv-dark-mode-toggle.light .dark-icon {
        opacity: 0;
      }
      
      .mdv-dark-mode-toggle.dark .light-icon {
        opacity: 0;
      }
      
      .mdv-dark-mode-toggle.dark .dark-icon {
        opacity: 1;
      }
      
      .mdv-dark-mode-toggle:hover .mdv-dark-mode-toggle-track {
        background: var(--mdv-color-text);
        opacity: 0.3;
      }
      
      .mdv-dark-mode-toggle.dark:hover .mdv-dark-mode-toggle-track {
        background: var(--mdv-color-primary);
        filter: brightness(1.1);
      }
      
      .mdv-dark-mode-toggle:focus {
        outline: 2px solid var(--mdv-color-primary);
        outline-offset: 2px;
      }
      
      .mdv-dark-mode-toggle:focus:not(:focus-visible) {
        outline: none;
      }
      
      /* Mobile styles */
      @media (max-width: ${MOBILE_BREAKPOINT}px) {
        .mdv-theme-dropdown {
          position: fixed;
          top: auto;
          bottom: 0;
          left: 0;
          right: 0;
          margin: 0;
          border-radius: var(--mdv-border-radius) var(--mdv-border-radius) 0 0;
          max-height: 85vh;
          z-index: var(--mdv-z-popover, 1060);
          animation: slideUpMobile 0.3s ease-out;
          padding-bottom: env(safe-area-inset-bottom, 0);
        }
        
        .mdv-theme-dropdown.open {
          animation: slideUpMobile 0.3s ease-out;
        }
        
        @keyframes slideUpMobile {
          from {
            transform: translateY(100%);
            opacity: 0;
          }
          to {
            transform: translateY(0);
            opacity: 1;
          }
        }
        
        .mdv-theme-dropdown-header {
          padding: 16px;
          position: sticky;
          top: 0;
          background: var(--mdv-color-surface);
          z-index: 1;
          border-bottom: 1px solid var(--mdv-color-border);
        }
        
        .mdv-theme-dropdown-header h3 {
          font-size: 1rem;
        }
        
        .mdv-theme-list {
          padding: 12px;
          padding-bottom: calc(12px + env(safe-area-inset-bottom, 0));
          max-height: calc(85vh - 60px);
          overflow-y: auto;
          -webkit-overflow-scrolling: touch;
          overscroll-behavior: contain;
        }
        
        .mdv-theme-option {
          padding: 16px;
          margin-bottom: 8px;
          min-height: 60px;
          touch-action: manipulation;
          position: relative;
          overflow: hidden;
        }
        
        .mdv-theme-option::after {
          content: '';
          position: absolute;
<<<<<<< HEAD
          top: 0;
          left: 0;
          right: 0;
          bottom: 0;
          background: radial-gradient(circle, rgba(var(--mdv-color-primary-rgb, 9, 105, 218), 0.15) 0%, transparent 70%);
          opacity: 0;
          transform: scale(0);
          transition: transform 0.5s ease-out, opacity 0.3s ease-out;
        }
        
        .mdv-theme-option:active::after {
          transform: scale(2);
          opacity: 1;
          transition: none;
=======
          top: 50%;
          left: 50%;
          width: 20px;
          height: 20px;
          background: radial-gradient(
            circle,
            rgba(var(--mdv-color-primary-rgb, 9, 105, 218), 0.3) 0%,
            rgba(var(--mdv-color-primary-rgb, 9, 105, 218), 0.1) 50%,
            transparent 70%
          );
          border-radius: 50%;
          opacity: 0;
          transform: translate(-50%, -50%) scale(0);
          transition: transform 0.2s ease-out, opacity 0.2s ease-out;
          pointer-events: none;
        }
        
        .mdv-theme-option:active {
          transform: scale(0.98);
        }
        
        .mdv-theme-option:active::after {
          transform: translate(-50%, -50%) scale(6);
          opacity: 1;
>>>>>>> b02d88e2
        }
        
        .mdv-theme-preview {
          gap: 4px;
        }
        
        .mdv-theme-preview-color {
          width: 20px;
          height: 20px;
          border-radius: 6px;
        }
        
        .mdv-theme-switcher-floating {
          bottom: calc(60px + env(safe-area-inset-bottom, 0));
        }
        
        /* Mobile backdrop */
        .mdv-theme-backdrop {
          position: fixed;
          top: 0;
          left: 0;
          right: 0;
          bottom: 0;
          background: rgba(0, 0, 0, 0.5);
          z-index: calc(var(--mdv-z-popover, 1060) - 1);
          opacity: 0;
          visibility: hidden;
          transition: opacity 0.3s ease-out, visibility 0.3s ease-out;
          backdrop-filter: blur(4px);
          -webkit-backdrop-filter: blur(4px);
        }
        
        .mdv-theme-backdrop.show {
          opacity: 1;
          visibility: visible;
        }
        
        /* Enhanced touch feedback */
        @media (hover: none) and (pointer: coarse) {
          .mdv-theme-option {
            transition: transform 0.1s ease-out, background-color 0.1s ease-out;
          }
          
<<<<<<< HEAD
          .mdv-theme-option:active {
            transform: scale(0.98);
            background-color: rgba(var(--mdv-color-primary-rgb, 9, 105, 218), 0.1);
          }
=======
>>>>>>> b02d88e2
          
          .mdv-dark-mode-toggle {
            transition: transform 0.2s ease-out;
          }
          
          .mdv-dark-mode-toggle:active {
            transform: scale(0.95);
          }
        }
      }
      
      /* Small mobile optimizations */
      @media (max-width: 400px) {
        .mdv-theme-option-name {
          font-size: 0.875rem;
        }
        
        .mdv-theme-option-description {
          font-size: 0.7rem;
        }
        
        .mdv-theme-preview-color {
          width: 16px;
          height: 16px;
        }
        
        .mdv-dark-mode-toggle {
          width: 40px;
          height: 22px;
        }
        
        .mdv-dark-mode-toggle-thumb {
          width: 18px;
          height: 18px;
<<<<<<< HEAD
        }
      }
      
      /* Ripple effect for touch feedback */
      .mdv-theme-ripple {
        position: absolute;
        width: 40px;
        height: 40px;
        border-radius: 50%;
        background: rgba(var(--mdv-color-primary-rgb, 9, 105, 218), 0.3);
        transform: translate(-50%, -50%) scale(0);
        animation: rippleEffect 0.6s ease-out;
        pointer-events: none;
      }
      
      @keyframes rippleEffect {
        to {
          transform: translate(-50%, -50%) scale(4);
          opacity: 0;
=======
>>>>>>> b02d88e2
        }
      }
    `;
  }
}<|MERGE_RESOLUTION|>--- conflicted
+++ resolved
@@ -4,11 +4,7 @@
 import { escapeHtmlAttribute } from './utils';
 import { getThemeBaseName, getThemeMode, toggleThemeMode } from './themes';
 
-<<<<<<< HEAD
-// Mobile breakpoint constant
-=======
 // Mobile breakpoint constant (768px)
->>>>>>> b02d88e2
 const MOBILE_BREAKPOINT = 768;
 
 // Swipe-to-close threshold constant
@@ -283,12 +279,6 @@
 
     // Handle swipe down to close on mobile
     this.setupSwipeToClose();
-<<<<<<< HEAD
-
-    // Enhance touch interactions
-    this.enhanceTouchFeedback();
-=======
->>>>>>> b02d88e2
   }
 
   private createMobileBackdrop(): HTMLElement {
@@ -355,37 +345,6 @@
     dropdown.addEventListener('touchmove', handleTouchMove, { passive: true });
     dropdown.addEventListener('touchend', handleTouchEnd, { passive: true });
     dropdown.addEventListener('touchcancel', handleTouchEnd, { passive: true });
-<<<<<<< HEAD
-  }
-
-  private enhanceTouchFeedback(): void {
-    const options = this.container?.querySelectorAll('.mdv-theme-option');
-    if (!options) return;
-
-    options.forEach(option => {
-      // Add ripple effect on touch
-      option.addEventListener(
-        'touchstart',
-        (e: Event) => {
-          const touch = (e as TouchEvent).touches[0];
-          const rect = (option as HTMLElement).getBoundingClientRect();
-          const x = touch.clientX - rect.left;
-          const y = touch.clientY - rect.top;
-
-          const ripple = document.createElement('span');
-          ripple.className = 'mdv-theme-ripple';
-          ripple.style.left = `${x}px`;
-          ripple.style.top = `${y}px`;
-
-          option.appendChild(ripple);
-
-          setTimeout(() => ripple.remove(), 600);
-        },
-        { passive: true }
-      );
-    });
-=======
->>>>>>> b02d88e2
   }
 
   private toggleDarkMode(): void {
@@ -633,8 +592,6 @@
     }
   }
 
-<<<<<<< HEAD
-=======
   public destroy(): void {
     // Close any open dropdowns
     this.closeDropdown();
@@ -656,7 +613,6 @@
     this.isOpen = false;
   }
 
->>>>>>> b02d88e2
   public getStyles(): string {
     return `
       .mdv-theme-switcher {
@@ -1023,22 +979,6 @@
         .mdv-theme-option::after {
           content: '';
           position: absolute;
-<<<<<<< HEAD
-          top: 0;
-          left: 0;
-          right: 0;
-          bottom: 0;
-          background: radial-gradient(circle, rgba(var(--mdv-color-primary-rgb, 9, 105, 218), 0.15) 0%, transparent 70%);
-          opacity: 0;
-          transform: scale(0);
-          transition: transform 0.5s ease-out, opacity 0.3s ease-out;
-        }
-        
-        .mdv-theme-option:active::after {
-          transform: scale(2);
-          opacity: 1;
-          transition: none;
-=======
           top: 50%;
           left: 50%;
           width: 20px;
@@ -1063,7 +1003,6 @@
         .mdv-theme-option:active::after {
           transform: translate(-50%, -50%) scale(6);
           opacity: 1;
->>>>>>> b02d88e2
         }
         
         .mdv-theme-preview {
@@ -1107,14 +1046,6 @@
             transition: transform 0.1s ease-out, background-color 0.1s ease-out;
           }
           
-<<<<<<< HEAD
-          .mdv-theme-option:active {
-            transform: scale(0.98);
-            background-color: rgba(var(--mdv-color-primary-rgb, 9, 105, 218), 0.1);
-          }
-=======
->>>>>>> b02d88e2
-          
           .mdv-dark-mode-toggle {
             transition: transform 0.2s ease-out;
           }
@@ -1148,28 +1079,6 @@
         .mdv-dark-mode-toggle-thumb {
           width: 18px;
           height: 18px;
-<<<<<<< HEAD
-        }
-      }
-      
-      /* Ripple effect for touch feedback */
-      .mdv-theme-ripple {
-        position: absolute;
-        width: 40px;
-        height: 40px;
-        border-radius: 50%;
-        background: rgba(var(--mdv-color-primary-rgb, 9, 105, 218), 0.3);
-        transform: translate(-50%, -50%) scale(0);
-        animation: rippleEffect 0.6s ease-out;
-        pointer-events: none;
-      }
-      
-      @keyframes rippleEffect {
-        to {
-          transform: translate(-50%, -50%) scale(4);
-          opacity: 0;
-=======
->>>>>>> b02d88e2
         }
       }
     `;
