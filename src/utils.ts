--- conflicted
+++ resolved
@@ -107,7 +107,6 @@
 }
 
 /**
-<<<<<<< HEAD
  * Announces a message to screen readers using an ARIA live region
  * @param message - The message to announce
  * @param regionId - Unique ID for the live region (defaults to 'mdv-live-announcements')
@@ -126,46 +125,19 @@
     liveRegion.setAttribute('aria-live', level);
     liveRegion.setAttribute('aria-atomic', 'true');
     liveRegion.className = 'mdv-sr-only';
-    document.body.appendChild(liveRegion);
-  }
-
-  liveRegion.textContent = message;
-
-  // Clear after a delay to avoid repetitive announcements
-  setTimeout(() => {
-    if (liveRegion) {
-      liveRegion.textContent = '';
-    }
-  }, 1000);
-=======
- * Announces a message to screen readers using a live region
- * @param message - The message to announce
- * @param containerId - Optional ID of the container to announce within
- */
-export function announceToScreenReader(message: string, containerId?: string): void {
-  let announcements = document.querySelector(
-    `#${containerId || 'mdv-announcements'}`
-  ) as HTMLElement;
-
-  if (!announcements) {
-    announcements = document.createElement('div');
-    announcements.id = containerId || 'mdv-announcements';
-    announcements.setAttribute('aria-live', 'polite');
-    announcements.setAttribute('aria-atomic', 'true');
-    announcements.style.cssText = `
+    liveRegion.style.cssText = `
       position: absolute;
       left: -10000px;
       width: 1px;
       height: 1px;
       overflow: hidden;
     `;
-    document.body.appendChild(announcements);
+    document.body.appendChild(liveRegion);
   }
 
   // Clear previous announcement and set new one
-  announcements.textContent = '';
+  liveRegion.textContent = '';
   setTimeout(() => {
-    announcements.textContent = message;
+    liveRegion.textContent = message;
   }, 100);
->>>>>>> b0a9c6ab
 }